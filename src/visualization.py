--- conflicted
+++ resolved
@@ -1,8 +1,5 @@
-<<<<<<< HEAD
+import os
 import sys
-=======
-import os
->>>>>>> a496d980
 import numpy as np
 import matplotlib.pyplot as plt
 from matplotlib.animation import FuncAnimation
